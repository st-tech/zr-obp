--- conflicted
+++ resolved
@@ -113,13 +113,8 @@
             If None is given, behavior policy is assumed to be uniform.
 
         position: array-like, shape (n_rounds,), default=None
-<<<<<<< HEAD
-            Position of recommendation interface where action was presented in each round of the given logged bandit data.
-            If None, a regression model assumes that there is only one position.
-=======
             Position in a recommendation interface where the action was presented.
             If None is given, a regression model assumes that there is only one position.
->>>>>>> 4f075e9d
             When `len_list` > 1, this position argument has to be set.
 
         action_dist: array-like, shape (n_rounds, n_actions, len_list), default=None
@@ -262,13 +257,8 @@
             If None is given, the the behavior policy is assumed to be a uniform one.
 
         position: array-like, shape (n_rounds,), default=None
-<<<<<<< HEAD
-            Position of recommendation interface where action was presented in each round of the given logged bandit data.
-            If None, a regression model assumes that there is only one position.
-=======
             Position in a recommendation interface where the action was presented.
             If None is given, a regression model assumes that there is only one position.
->>>>>>> 4f075e9d
             When `len_list` > 1, this position argument has to be set.
 
         action_dist: array-like, shape (n_rounds, n_actions, len_list), default=None
