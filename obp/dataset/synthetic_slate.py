--- conflicted
+++ resolved
@@ -845,23 +845,11 @@
             if self.is_factorizable:
                 pscores = pscores_when_factorizable[i]
             else:
-<<<<<<< HEAD
-                pscores = []
-                for action_list in enumerated_slate_actions:
-                    pscores.append(
-                        self._calc_pscore_given_action_list(
-                            action_list=action_list,
-                            policy_logit_i_=evaluation_policy_logit_[i : i + 1],
-                        )
-                    )
-                pscores = np.array(pscores)
-=======
                 pscores = self._calc_pscore_given_policy_logit(
                     all_slate_actions=np.array(enumerated_slate_actions),
                     policy_logit_i_=evaluation_policy_logit_[i],
                 )
             pscores = np.array(pscores)
->>>>>>> e9333d0a
 
             # calculate expected slate-level reward for each combinatorial set of items (i.e., slate actions)
             if self.base_reward_function is None:
