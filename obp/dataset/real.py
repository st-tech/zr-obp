# Copyright (c) Yuta Saito, Yusuke Narita, and ZOZO Technologies, Inc. All rights reserved.
# Licensed under the Apache 2.0 License.

"""Dataset Class for Real-World Logged Bandit Feedback."""
from dataclasses import dataclass
from logging import getLogger, basicConfig, INFO
from pathlib import Path
from typing import Optional

import numpy as np
import pandas as pd
from scipy.stats import rankdata
from sklearn.preprocessing import LabelEncoder
from sklearn.utils import check_random_state

from .base import BaseRealBanditDataset
from ..types import BanditFeedback

logger = getLogger(__name__)
basicConfig(level=INFO)


@dataclass
class OpenBanditDataset(BaseRealBanditDataset):
    """Class for loading and preprocessing Open Bandit Dataset.

    Note
    -----
    Users are free to implement their own feature engineering by overriding the `pre_process` method.

    Parameters
    -----------
    behavior_policy: str
        Name of the behavior policy that generated the logged bandit feedback data.
        Must be either 'random' or 'bts'.

    campaign: str
        One of the three possible campaigns considered in ZOZOTOWN, "all", "men", and "women".

    data_path: Path, default=None
        Path where the Open Bandit Dataset exists.
        When `None` is given, this class downloads the example small-sized version of the dataset.

    dataset_name: str, default='obd'
        Name of the dataset.

    References
    ------------
    Yuta Saito, Shunsuke Aihara, Megumi Matsutani, Yusuke Narita.
    "Open Bandit Dataset and Pipeline: Towards Realistic and Reproducible Off-Policy Evaluation.", 2020.

    """

    behavior_policy: str
    campaign: str
    data_path: Optional[Path] = None
    dataset_name: str = "obd"

    def __post_init__(self) -> None:
        """Initialize Open Bandit Dataset Class."""
        if self.behavior_policy not in [
            "bts",
            "random",
        ]:
            raise ValueError(
                f"behavior_policy must be either of 'bts' or 'random', but {self.behavior_policy} is given"
            )

        if self.campaign not in [
            "all",
            "men",
            "women",
<<<<<<< HEAD
        ]:
            raise ValueError(
                f"campaign must be one of 'all', 'men', and 'women', but {self.campaign} is given"
            )

        if not isinstance(self.data_path, Path):
            raise ValueError("data_path must be a Path type")

=======
        ], f"campaign must be one of 'all', 'men', and 'women', but {self.campaign} is given"
        if self.data_path is None:
            logger.info(
                "When `data_path` is not given, this class downloads the example small-sized version of the Open Bandit Dataset."
            )
            self.data_path = Path(__file__).parent / "obd"
        else:
            if not isinstance(self.data_path, Path):
                raise ValueError("data_path must be a Path type")
>>>>>>> c9ad20cc
        self.data_path = self.data_path / self.behavior_policy / self.campaign
        self.raw_data_file = f"{self.campaign}.csv"

        self.load_raw_data()
        self.pre_process()

    @property
    def n_rounds(self) -> int:
        """Total number of rounds contained in the logged bandit dataset."""
        return self.data.shape[0]

    @property
    def n_actions(self) -> int:
        """Number of actions."""
        return int(self.action.max() + 1)

    @property
    def dim_context(self) -> int:
        """Dimensions of context vectors."""
        return self.context.shape[1]

    @property
    def len_list(self) -> int:
        """Length of recommendation lists."""
        return int(self.position.max() + 1)

    @classmethod
    def calc_on_policy_policy_value_estimate(
        cls,
        behavior_policy: str,
        campaign: str,
        data_path: Optional[Path] = None,
        test_size: float = 0.3,
        is_timeseries_split: bool = False,
    ) -> float:
        """Calculate on-policy policy value estimate (used as a ground-truth policy value).

        Parameters
        ----------
        behavior_policy: str
            Name of the behavior policy that generated the log data.
            Must be either 'random' or 'bts'.

        campaign: str
            One of the three possible campaigns considered in ZOZOTOWN (i.e., "all", "men", and "women").

        data_path: Path, default=None
            Path where the Open Bandit Dataset exists.
            When `None` is given, this class downloads the example small-sized version of the dataset.

        test_size: float, default=0.3
            If float, should be between 0.0 and 1.0 and represent the proportion of the dataset to include in the test split.

        is_timeseries_split: bool, default=False
            If true, split the original logged bandit feedback data by time series.

        Returns
        ---------
        on_policy_policy_value_estimate: float
            Policy value of the behavior policy estimated by on-policy estimation, i.e., :math:`\\mathbb{E}_{\\mathcal{D}} [r_t]`.
            where :math:`\\mathbb{E}_{\\mathcal{D}}[\\cdot]` is the empirical average over :math:`T` observations in :math:`\\mathcal{D}`.
            This parameter is used as a ground-truth policy value in the evaluation of OPE estimators.

        """
        return (
            cls(behavior_policy=behavior_policy, campaign=campaign, data_path=data_path)
            .obtain_batch_bandit_feedback(
                test_size=test_size, is_timeseries_split=is_timeseries_split
            )["reward_test"]
            .mean()
        )

    def load_raw_data(self) -> None:
        """Load raw open bandit dataset."""
        self.data = pd.read_csv(self.data_path / self.raw_data_file, index_col=0)
        self.item_context = pd.read_csv(
            self.data_path / "item_context.csv", index_col=0
        )
        self.data.sort_values("timestamp", inplace=True)
        self.action = self.data["item_id"].values
        self.position = (rankdata(self.data["position"].values, "dense") - 1).astype(
            int
        )
        self.reward = self.data["click"].values
        self.pscore = self.data["propensity_score"].values

    def pre_process(self) -> None:
        """Preprocess raw open bandit dataset.

        Note
        -----
        This is the default feature engineering and please override this method to
        implement your own preprocessing.
        see https://github.com/st-tech/zr-obp/blob/master/examples/examples_with_obd/custom_dataset.py for example.

        """
        user_cols = self.data.columns.str.contains("user_feature")
        self.context = pd.get_dummies(
            self.data.loc[:, user_cols], drop_first=True
        ).values
        item_feature_0 = self.item_context["item_feature_0"]
        item_feature_cat = self.item_context.drop("item_feature_0", 1).apply(
            LabelEncoder().fit_transform
        )
        self.action_context = pd.concat([item_feature_cat, item_feature_0], 1).values

    def obtain_batch_bandit_feedback(
        self, test_size: float = 0.3, is_timeseries_split: bool = False
    ) -> BanditFeedback:
        """Obtain batch logged bandit feedback.

        Parameters
        -----------
        test_size: float, default=0.3
            If float, should be between 0.0 and 1.0 and represent the proportion of
            the dataset to include in the evaluation split.
            This argument matters only when `is_timeseries_split=True` (the out-sample case).

        is_timeseries_split: bool, default=False
            If true, split the original logged bandit feedback data by time series.

        Returns
        --------
        bandit_feedback: BanditFeedback
            A dictionary containing batch logged bandit feedback data collected by a behavior policy.
            The keys of the dictionary are as follows.
            - n_rounds: number of rounds (size) of the logged bandit data
            - n_actions: number of actions (:math:`|\mathcal{A}|`)
            - action: action variables sampled by a behavior policy
            - position: positions where actions are recommended
            - reward: reward variables
            - pscore: action choice probabilities by a behavior policy
            - context: context vectors such as user-related features and user-item affinity scores
            - action_context: item-related context vectors

        """
        if is_timeseries_split:
            if not isinstance(test_size, float) or (test_size <= 0 or test_size >= 1):
                raise ValueError(
                    f"test_size must be a float in the (0,1) interval, but {test_size} is given"
                )
            n_rounds_train = np.int(self.n_rounds * (1.0 - test_size))
            return dict(
                n_rounds=n_rounds_train,
                n_actions=self.n_actions,
                action=self.action[:n_rounds_train],
                action_test=self.action[n_rounds_train:],
                position=self.position[:n_rounds_train],
                position_test=self.position[n_rounds_train:],
                reward=self.reward[:n_rounds_train],
                reward_test=self.reward[n_rounds_train:],
                pscore=self.pscore[:n_rounds_train],
                pscore_test=self.pscore[n_rounds_train:],
                context=self.context[:n_rounds_train],
                context_test=self.context[n_rounds_train:],
                action_context=self.action_context,
            )
        else:
            return dict(
                n_rounds=self.n_rounds,
                n_actions=self.n_actions,
                action=self.action,
                position=self.position,
                reward=self.reward,
                reward_test=self.reward,
                pscore=self.pscore,
                context=self.context,
                action_context=self.action_context,
            )

    def sample_bootstrap_bandit_feedback(
        self,
        test_size: float = 0.3,
        is_timeseries_split: bool = False,
        random_state: Optional[int] = None,
    ) -> BanditFeedback:
        """Obtain bootstrap logged bandit feedback.

        Parameters
        -----------
        test_size: float, default=0.3
            If float, should be between 0.0 and 1.0 and represent the proportion of
            the dataset to include in the evaluation split.
            This argument matters only when `is_timeseries_split=True` (the out-sample case).

        is_timeseries_split: bool, default=False
            If true, split the original logged bandit feedback data by time series.

        random_state: int, default=None
            Controls the random seed in bootstrap sampling.

        Returns
        --------
        bandit_feedback: BanditFeedback
            A dictionary containing logged bandit feedback data sampled independently from the original data with replacement.
            The keys of the dictionary are as follows.
            - n_rounds: number of rounds (size) of the logged bandit data
            - n_actions: number of actions
            - action: action variables sampled by a behavior policy
            - position: positions where actions are recommended by a behavior policy
            - reward: reward variables
            - pscore: action choice probabilities by a behavior policy
            - context: context vectors such as user-related features and user-item affinity scores
            - action_context: item-related context vectors

        """
        bandit_feedback = self.obtain_batch_bandit_feedback(
            test_size=test_size, is_timeseries_split=is_timeseries_split
        )
        n_rounds = bandit_feedback["n_rounds"]
        random_ = check_random_state(random_state)
        bootstrap_idx = random_.choice(np.arange(n_rounds), size=n_rounds, replace=True)
        for key_ in ["action", "position", "reward", "pscore", "context"]:
            bandit_feedback[key_] = bandit_feedback[key_][bootstrap_idx]
        return bandit_feedback<|MERGE_RESOLUTION|>--- conflicted
+++ resolved
@@ -70,17 +70,11 @@
             "all",
             "men",
             "women",
-<<<<<<< HEAD
         ]:
             raise ValueError(
                 f"campaign must be one of 'all', 'men', and 'women', but {self.campaign} is given"
             )
 
-        if not isinstance(self.data_path, Path):
-            raise ValueError("data_path must be a Path type")
-
-=======
-        ], f"campaign must be one of 'all', 'men', and 'women', but {self.campaign} is given"
         if self.data_path is None:
             logger.info(
                 "When `data_path` is not given, this class downloads the example small-sized version of the Open Bandit Dataset."
@@ -89,7 +83,6 @@
         else:
             if not isinstance(self.data_path, Path):
                 raise ValueError("data_path must be a Path type")
->>>>>>> c9ad20cc
         self.data_path = self.data_path / self.behavior_policy / self.campaign
         self.raw_data_file = f"{self.campaign}.csv"
 
