# Copyright (c) Yuta Saito, Yusuke Narita, and ZOZO Technologies, Inc. All rights reserved.
# Licensed under the Apache 2.0 License.

"""Dataset Class for Real-World Logged Bandit Data."""
from dataclasses import dataclass
from logging import basicConfig
from logging import getLogger
from logging import INFO
from pathlib import Path
from typing import Optional
from typing import Tuple
from typing import Union

import numpy as np
import pandas as pd
from scipy.stats import rankdata
from sklearn.preprocessing import LabelEncoder
from sklearn.utils import check_random_state
from sklearn.utils import check_scalar

from ..types import BanditFeedback
from .base import BaseRealBanditDataset


logger = getLogger(__name__)
basicConfig(level=INFO)


@dataclass
class OpenBanditDataset(BaseRealBanditDataset):
    """Class for loading and preprocessing Open Bandit Dataset.

    Note
    -----
    Users are free to implement their own feature engineering by overriding the `pre_process` method.

    Parameters
    -----------
    behavior_policy: str
        Name of the behavior policy that generated the logged bandit data.
        Must be either 'random' or 'bts'.

    campaign: str
        One of the three possible campaigns considered in ZOZOTOWN.
        Must be one of "all", "men", or "women".

    data_path: str or Path, default=None
        Path where the Open Bandit Dataset is stored.
        When `None` is given, this class downloads the example small-sized data.

    dataset_name: str, default='obd'
        Name of the dataset.

    References
    ------------
    Yuta Saito, Shunsuke Aihara, Megumi Matsutani, Yusuke Narita.
    "Open Bandit Dataset and Pipeline: Towards Realistic and Reproducible Off-Policy Evaluation.", 2020.

    """

    behavior_policy: str
    campaign: str
    data_path: Optional[Union[str, Path]] = None
    dataset_name: str = "obd"

    def __post_init__(self) -> None:
        """Initialize Open Bandit Dataset Class."""
        if self.behavior_policy not in [
            "bts",
            "random",
        ]:
            raise ValueError(
                f"`behavior_policy` must be either of 'bts' or 'random', but {self.behavior_policy} is given"
            )

        if self.campaign not in [
            "all",
            "men",
            "women",
        ]:
            raise ValueError(
                f"`campaign` must be one of 'all', 'men', or 'women', but {self.campaign} is given"
            )

        if self.data_path is None:
            logger.info(
                "When `data_path` is not given, this class downloads the small-sized version of Open Bandit Dataset."
            )
            self.data_path = Path(__file__).parent / "obd"
        else:
            if isinstance(self.data_path, Path):
                pass
            elif isinstance(self.data_path, str):
                self.data_path = Path(self.data_path)
            else:
                raise ValueError("`data_path` must be a string or Path")
        self.data_path = self.data_path / self.behavior_policy / self.campaign
        self.raw_data_file = f"{self.campaign}.csv"

        self.load_raw_data()
        self.pre_process()

    @property
    def n_rounds(self) -> int:
        """Size of the logged bandit data."""
        return self.data.shape[0]

    @property
    def n_actions(self) -> int:
        """Number of actions."""
        return int(self.action.max() + 1)

    @property
    def dim_context(self) -> int:
        """Dimensions of context vectors."""
        return self.context.shape[1]

    @property
    def len_list(self) -> int:
        """Length of recommendation lists, slate size."""
        return int(self.position.max() + 1)

    @classmethod
    def calc_on_policy_policy_value_estimate(
        cls,
        behavior_policy: str,
        campaign: str,
        data_path: Optional[Path] = None,
        test_size: float = 0.3,
        is_timeseries_split: bool = False,
    ) -> float:
        """Calculate the on-policy policy value estimate (used as a ground-truth policy value).

        Parameters
        ----------
        behavior_policy: str
            Name of the behavior policy that generated the logged bandit data.
            Must be either 'random' or 'bts'.

        campaign: str
            One of the three possible campaigns considered in ZOZOTOWN (i.e., "all", "men", and "women").

        data_path: Path, default=None
            Path where the Open Bandit Dataset exists.
            When `None` is given, this class downloads the example small-sized version of the dataset.

        test_size: float, default=0.3
            Proportion of the dataset included in the test split.
            If float, should be between 0.0 and 1.0.
            This argument matters only when `is_timeseries_split=True` (the out-sample case).

        is_timeseries_split: bool, default=False
            If true, split the original logged bandit data by time series.

        Returns
        ---------
        on_policy_policy_value_estimate: float
<<<<<<< HEAD
            Policy value of the behavior policy estimated by on-policy estimation, i.e., :math:`\\mathbb{E}_{n} [r_i]`.
            where :math:`\\mathbb{E}_{n}[\\cdot]` is the empirical average over :math:`n` observations in :math:`\\mathcal{D}`.
            This is used as a ground-truth policy value in the evaluation of OPE estimators.
=======
            Policy value of the behavior policy estimated by on-policy estimation, i.e., :math:`\\mathbb{E}_{\\mathcal{D}} [r_i]`.
            where :math:`\\mathbb{E}_{\\mathcal{D}}[\\cdot]` is the empirical average over :math:`T` observations in :math:`\\mathcal{D}`.
            This parameter is used as a ground-truth policy value in the evaluation of OPE estimators.
>>>>>>> 4f075e9d

        """
        bandit_feedback = cls(
            behavior_policy=behavior_policy, campaign=campaign, data_path=data_path
        ).obtain_batch_bandit_feedback(
            test_size=test_size, is_timeseries_split=is_timeseries_split
        )
        if is_timeseries_split:
            bandit_feedback_test = bandit_feedback[1]
        else:
            bandit_feedback_test = bandit_feedback
        return bandit_feedback_test["reward"].mean()

    def load_raw_data(self) -> None:
        """Load raw open bandit dataset."""
        self.data = pd.read_csv(self.data_path / self.raw_data_file, index_col=0)
        self.item_context = pd.read_csv(
            self.data_path / "item_context.csv", index_col=0
        )
        self.data.sort_values("timestamp", inplace=True)
        self.action = self.data["item_id"].values
        self.position = (rankdata(self.data["position"].values, "dense") - 1).astype(
            int
        )
        self.reward = self.data["click"].values
        self.pscore = self.data["propensity_score"].values

    def pre_process(self) -> None:
        """Preprocess raw open bandit dataset.

        Note
        -----
        This is the default feature engineering and please override this method to
        implement your own preprocessing.
        see https://github.com/st-tech/zr-obp/blob/master/examples/examples_with_obd/custom_dataset.py for example.

        """
        user_cols = self.data.columns.str.contains("user_feature")
        self.context = pd.get_dummies(
            self.data.loc[:, user_cols], drop_first=True
        ).values
        item_feature_0 = self.item_context["item_feature_0"].to_frame()
        item_feature_cat = self.item_context.drop(
            columns=["item_id", "item_feature_0"], axis=1
        ).apply(LabelEncoder().fit_transform)
        self.action_context = pd.concat(
            objs=[item_feature_cat, item_feature_0], axis=1
        ).values

    def obtain_batch_bandit_feedback(
        self, test_size: float = 0.3, is_timeseries_split: bool = False
    ) -> Union[BanditFeedback, Tuple[BanditFeedback, BanditFeedback]]:
        """Obtain batch logged bandit data.

        Parameters
        -----------
        test_size: float, default=0.3
            Proportion of the dataset included in the test split.
            If float, should be between 0.0 and 1.0.
            This argument matters only when `is_timeseries_split=True` (the out-sample case).

        is_timeseries_split: bool, default=False
            If true, split the original logged bandit data into train and test sets based on time series.

        Returns
        --------
        bandit_feedback: BanditFeedback
            A dictionary containing batch logged bandit data collected by the behavior policy.
            The keys of the dictionary are as follows.
            - n_rounds: number of rounds, data size of the logged bandit data
            - n_actions: number of actions (:math:`|\mathcal{A}|`)
            - action: action variables sampled by the behavior policy
            - position: positions where actions are recommended, there are three positions in the ZOZOTOWN rec interface
            - reward: binary reward variables, click indicators
            - pscore: action choice probabilities by the behavior policy, propensity scores
            - context: context vectors such as user-related features and user-item affinity scores
            - action_context: item-related context vectors

        """
        if not isinstance(is_timeseries_split, bool):
            raise TypeError(
                f"`is_timeseries_split` must be a bool, but {type(is_timeseries_split)} is given"
            )

        if is_timeseries_split:
            check_scalar(
                test_size,
                name="target_size",
                target_type=(float),
                min_val=0.0,
                max_val=1.0,
            )
            n_rounds_train = np.int32(self.n_rounds * (1.0 - test_size))
            bandit_feedback_train = dict(
                n_rounds=n_rounds_train,
                n_actions=self.n_actions,
                action=self.action[:n_rounds_train],
                position=self.position[:n_rounds_train],
                reward=self.reward[:n_rounds_train],
                pscore=self.pscore[:n_rounds_train],
                context=self.context[:n_rounds_train],
                action_context=self.action_context,
            )
            bandit_feedback_test = dict(
                n_rounds=(self.n_rounds - n_rounds_train),
                n_actions=self.n_actions,
                action=self.action[n_rounds_train:],
                position=self.position[n_rounds_train:],
                reward=self.reward[n_rounds_train:],
                pscore=self.pscore[n_rounds_train:],
                context=self.context[n_rounds_train:],
                action_context=self.action_context,
            )
            return bandit_feedback_train, bandit_feedback_test
        else:
            return dict(
                n_rounds=self.n_rounds,
                n_actions=self.n_actions,
                action=self.action,
                position=self.position,
                reward=self.reward,
                pscore=self.pscore,
                context=self.context,
                action_context=self.action_context,
            )

    def sample_bootstrap_bandit_feedback(
        self,
        sample_size: Optional[int] = None,
        test_size: float = 0.3,
        is_timeseries_split: bool = False,
        random_state: Optional[int] = None,
    ) -> BanditFeedback:
        """Obtain bootstrap logged bandit feedback.

        Parameters
        -----------
        sample_size: int, default=None
            Number of data sampled by bootstrap.
<<<<<<< HEAD
            When None, the original data size (n_rounds) is used as `sample_size`.
=======
            If None is given, the original data size (n_rounds) is used as `sample_size`.
>>>>>>> 4f075e9d
            The value must be smaller than the original data size.

        test_size: float, default=0.3
            Proportion of the dataset included in the test split.
            If float, should be between 0.0 and 1.0.
            This argument matters only when `is_timeseries_split=True` (the out-sample case).

        is_timeseries_split: bool, default=False
            If true, split the original logged bandit data into train and test sets based on time series.

        random_state: int, default=None
            Controls the random seed in bootstrap sampling.

        Returns
        --------
        bandit_feedback: BanditFeedback
            A dictionary containing logged bandit data collected by the behavior policy.
            The keys of the dictionary are as follows.
            - n_rounds: number of rounds, data size of the logged bandit data
            - n_actions: number of actions (:math:`|\mathcal{A}|`)
            - action: action variables sampled by the behavior policy
            - position: positions where actions are recommended, there are three positions in the ZOZOTOWN rec interface
            - reward: binary reward variables, click indicators
            - pscore: action choice probabilities by the behavior policy, propensity scores
            - context: context vectors such as user-related features and user-item affinity scores
            - action_context: item-related context vectors

        """
        if is_timeseries_split:
            bandit_feedback = self.obtain_batch_bandit_feedback(
                test_size=test_size, is_timeseries_split=is_timeseries_split
            )[0]
        else:
            bandit_feedback = self.obtain_batch_bandit_feedback(
                test_size=test_size, is_timeseries_split=is_timeseries_split
            )
        n_rounds = bandit_feedback["n_rounds"]
        if sample_size is None:
            sample_size = bandit_feedback["n_rounds"]
        else:
            check_scalar(
                sample_size,
                name="sample_size",
                target_type=(int),
                min_val=0,
                max_val=n_rounds,
            )
        random_ = check_random_state(random_state)
        bootstrap_idx = random_.choice(
            np.arange(n_rounds), size=sample_size, replace=True
        )
        for key_ in ["action", "position", "reward", "pscore", "context"]:
            bandit_feedback[key_] = bandit_feedback[key_][bootstrap_idx]
        bandit_feedback["n_rounds"] = sample_size
        return bandit_feedback<|MERGE_RESOLUTION|>--- conflicted
+++ resolved
@@ -155,15 +155,9 @@
         Returns
         ---------
         on_policy_policy_value_estimate: float
-<<<<<<< HEAD
             Policy value of the behavior policy estimated by on-policy estimation, i.e., :math:`\\mathbb{E}_{n} [r_i]`.
             where :math:`\\mathbb{E}_{n}[\\cdot]` is the empirical average over :math:`n` observations in :math:`\\mathcal{D}`.
             This is used as a ground-truth policy value in the evaluation of OPE estimators.
-=======
-            Policy value of the behavior policy estimated by on-policy estimation, i.e., :math:`\\mathbb{E}_{\\mathcal{D}} [r_i]`.
-            where :math:`\\mathbb{E}_{\\mathcal{D}}[\\cdot]` is the empirical average over :math:`T` observations in :math:`\\mathcal{D}`.
-            This parameter is used as a ground-truth policy value in the evaluation of OPE estimators.
->>>>>>> 4f075e9d
 
         """
         bandit_feedback = cls(
@@ -303,11 +297,7 @@
         -----------
         sample_size: int, default=None
             Number of data sampled by bootstrap.
-<<<<<<< HEAD
-            When None, the original data size (n_rounds) is used as `sample_size`.
-=======
             If None is given, the original data size (n_rounds) is used as `sample_size`.
->>>>>>> 4f075e9d
             The value must be smaller than the original data size.
 
         test_size: float, default=0.3
