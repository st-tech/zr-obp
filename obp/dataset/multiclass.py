# Copyright (c) Yuta Saito, Yusuke Narita, and ZOZO Technologies, Inc. All rights reserved.
# Licensed under the Apache 2.0 License.

"""Class for Multi-Class Classification to Bandit Reduction."""
from dataclasses import dataclass
from typing import Optional
from typing import Union

import numpy as np
from scipy.stats import rankdata
from sklearn.base import ClassifierMixin
from sklearn.base import clone
from sklearn.base import is_classifier
from sklearn.model_selection import train_test_split
<<<<<<< HEAD
from sklearn.utils import check_random_state
from sklearn.utils import check_X_y
=======
from sklearn.utils import check_random_state, check_X_y, check_scalar
>>>>>>> 5befe0b6

from ..types import BanditFeedback
from ..utils import check_array
from .base import BaseBanditDataset


@dataclass
class MultiClassToBanditReduction(BaseBanditDataset):
    """Class for handling multi-class classification data as logged bandit feedback data.

    Note
    -----
    A machine learning classifier such as logistic regression is used to construct behavior and evaluation policies as follows.

        1. Split the original data into training (:math:`\\mathcal{D}_{\\mathrm{tr}}`) and evaluation (:math:`\\mathcal{D}_{\\mathrm{ev}}`) sets.
        2. Train classifiers on :math:`\\mathcal{D}_{\\mathrm{tr}}` and obtain base deterministic policies :math:`\\pi_{\\mathrm{det},b}` and :math:`\\pi_{\\mathrm{det},e}`.
        3. Construct behavior (:math:`\\pi_{b}`) and evaluation (:math:`\\pi_{e}`) policies based on :math:`\\pi_{\\mathrm{det},b}` and :math:`\\pi_{\\mathrm{det},e}` as

            .. math::

                \\pi_b (a | x) := \\alpha_b \\cdot \\pi_{\\mathrm{det},b} (a|x) + (1.0 - \\alpha_b) \\cdot \\pi_{u} (a|x)

            .. math::

                \\pi_e (a | x) := \\alpha_e \\cdot \\pi_{\\mathrm{det},e} (a|x) + (1.0 - \\alpha_e) \\cdot \\pi_{u} (a|x)

            where :math:`\\pi_{u}` is a uniform random policy and :math:`\\alpha_b` and :math:`\\alpha_e` are set by the user.

        4. Measure the accuracy of the evaluation policy on :math:`\\mathcal{D}_{\\mathrm{ev}}` with its fully observed rewards
        and use it as the evaluation policy's ground truth policy value.

        5. Using :math:`\\mathcal{D}_{\\mathrm{ev}}`, an estimator :math:`\\hat{V}` estimates the policy value of the evaluation policy, i.e.,

            .. math::

                V(\\pi_e) \\approx \\hat{V} (\\pi_e; \\mathcal{D}_{\\mathrm{ev}})

        6. Evaluate the estimation performance of :math:`\\hat{V}` by comparing its estimate with the ground-truth policy value.

    Parameters
    -----------
    X: array-like, shape (n_rounds,n_features)
        Training vector of the original multi-class classification data,
        where n_rounds is the number of samples and n_features is the number of features.

    y: array-like, shape (n_rounds,)
        Target vector (relative to X) of the original multi-class classification data.

    base_classifier_b: ClassifierMixin
        Machine learning classifier used to construct a behavior policy.

    alpha_b: float, default=0.9
        Ration of a uniform random policy when constructing a **behavior** policy.
        Must be in the [0, 1) interval to make the behavior policy a stochastic one.

    dataset_name: str, default=None
        Name of the dataset.

    Examples
    ----------

    .. code-block:: python

        # evaluate the estimation performance of IPW using the `digits` data in sklearn
        >>> import numpy as np
        >>> from sklearn.datasets import load_digits
        >>> from sklearn.linear_model import LogisticRegression
        # import open bandit pipeline (obp)
        >>> from obp.dataset import MultiClassToBanditReduction
        >>> from obp.ope import OffPolicyEvaluation, InverseProbabilityWeighting as IPW

        # load raw digits data
        >>> X, y = load_digits(return_X_y=True)
        # convert the raw classification data into the logged bandit dataset
        >>> dataset = MultiClassToBanditReduction(
            X=X,
            y=y,
            base_classifier_b=LogisticRegression(random_state=12345),
            alpha_b=0.8,
            dataset_name="digits",
        )
        # split the original data into the training and evaluation sets
        >>> dataset.split_train_eval(eval_size=0.7, random_state=12345)
        # obtain logged bandit feedback generated by behavior policy
        >>> bandit_feedback = dataset.obtain_batch_bandit_feedback(random_state=12345)
        >>> bandit_feedback
        {
            'n_actions': 10,
            'n_rounds': 1258,
            'context': array([[ 0.,  0.,  0., ..., 16.,  1.,  0.],
                    [ 0.,  0.,  7., ..., 16.,  3.,  0.],
                    [ 0.,  0., 12., ...,  8.,  0.,  0.],
                    ...,
                    [ 0.,  1., 13., ...,  8., 11.,  1.],
                    [ 0.,  0., 15., ...,  0.,  0.,  0.],
                    [ 0.,  0.,  4., ..., 15.,  3.,  0.]]),
            'action': array([6, 8, 5, ..., 2, 5, 9]),
            'reward': array([1., 1., 1., ..., 1., 1., 1.]),
            'position': None,
            'pscore': array([0.82, 0.82, 0.82, ..., 0.82, 0.82, 0.82])
        }

        # obtain action choice probabilities by an evaluation policy and its ground-truth policy value
        >>> action_dist = dataset.obtain_action_dist_by_eval_policy(
            base_classifier_e=LogisticRegression(C=100, random_state=12345),
            alpha_e=0.9,
        )
        >>> ground_truth = dataset.calc_ground_truth_policy_value(action_dist=action_dist)
        >>> ground_truth
        0.865643879173291

        # off-policy evaluation using IPW
        >>> ope = OffPolicyEvaluation(bandit_feedback=bandit_feedback, ope_estimators=[IPW()])
        >>> estimated_policy_value = ope.estimate_policy_values(action_dist=action_dist)
        >>> estimated_policy_value
        {'ipw': 0.8662705029276045}

        # evaluate the estimation performance (accuracy) of IPW by relative estimation error (relative-ee)
        >>> relative_estimation_errors = ope.evaluate_performance_of_estimators(
                ground_truth_policy_value=ground_truth,
                action_dist=action_dist,
            )
        >>> relative_estimation_errors
        {'ipw': 0.000723881690137968}

    References
    ------------
    Miroslav Dudík, Dumitru Erhan, John Langford, and Lihong Li.
    "Doubly Robust Policy Evaluation and Optimization.", 2014.

    """

    X: np.ndarray
    y: np.ndarray
    base_classifier_b: ClassifierMixin
    alpha_b: float = 0.8
    dataset_name: Optional[str] = None

    def __post_init__(self) -> None:
        """Initialize Class."""
        if not is_classifier(self.base_classifier_b):
            raise ValueError("base_classifier_b must be a classifier")
        check_scalar(self.alpha_b, "alpha_b", float, min_val=0.0)
        if self.alpha_b >= 1.0:
            raise ValueError(f"`alpha_b`= {self.alpha_b}, must be < 1.0.")

        self.X, y = check_X_y(X=self.X, y=self.y, ensure_2d=True, multi_output=False)
        self.y = (rankdata(y, "dense") - 1).astype(int)  # re-index action
        # fully observed labels
        self.y_full = np.zeros((self.n_rounds, self.n_actions))
        self.y_full[np.arange(self.n_rounds), y] = 1

    @property
    def len_list(self) -> int:
        """Length of recommendation lists."""
        return 1

    @property
    def n_actions(self) -> int:
        """Number of actions (number of classes)."""
        return np.unique(self.y).shape[0]

    @property
    def n_rounds(self) -> int:
        """Number of samples in the original multi-class classification data."""
        return self.y.shape[0]

    def split_train_eval(
        self,
        eval_size: Union[int, float] = 0.25,
        random_state: Optional[int] = None,
    ) -> None:
        """Split the original data into the training (used for policy learning) and evaluation (used for OPE) sets.

        Parameters
        ----------
        eval_size: float or int, default=0.25
            If float, should be between 0.0 and 1.0 and represent the proportion of the dataset to include in the evaluation split.
            If int, represents the absolute number of test samples.

        random_state: int, default=None
            Controls the random seed in train-evaluation split.

        """
        (
            self.X_tr,
            self.X_ev,
            self.y_tr,
            self.y_ev,
            _,
            self.y_full_ev,
        ) = train_test_split(
            self.X, self.y, self.y_full, test_size=eval_size, random_state=random_state
        )
        self.n_rounds_ev = self.X_ev.shape[0]

    def obtain_batch_bandit_feedback(
        self,
        random_state: Optional[int] = None,
    ) -> BanditFeedback:
        """Obtain batch logged bandit feedback, an evaluation policy, and its ground-truth policy value.

        Note
        -------
        Please call `self.split_train_eval()` before calling this method.

        Parameters
        -----------
        random_state: int, default=None
            Controls the random seed in sampling actions.

        Returns
        ---------
        bandit_feedback: BanditFeedback
            bandit_feedback is logged bandit feedback data generated from a multi-class classification dataset.

        """
        random_ = check_random_state(random_state)
        # train a base ML classifier
        base_clf_b = clone(self.base_classifier_b)
        base_clf_b.fit(X=self.X_tr, y=self.y_tr)
        preds = base_clf_b.predict(self.X_ev).astype(int)
        # construct a behavior policy
        pi_b = np.zeros((self.n_rounds_ev, self.n_actions))
        pi_b[:, :] = (1.0 - self.alpha_b) / self.n_actions
        pi_b[np.arange(self.n_rounds_ev), preds] = (
            self.alpha_b + (1.0 - self.alpha_b) / self.n_actions
        )
        # sample action and factual reward based on the behavior policy
        action = np.zeros(self.n_rounds_ev, dtype=int)
        for i, p in enumerate(pi_b):
            action[i] = random_.choice(
                np.arange(self.n_actions, dtype=int), p=p, replace=False
            )
        reward = self.y_full_ev[np.arange(self.n_rounds_ev), action]

        return dict(
            n_actions=self.n_actions,
            n_rounds=self.n_rounds_ev,
            context=self.X_ev,
            action=action,
            reward=reward,
            position=None,  # position effect is not considered in classification data
            pscore=pi_b[np.arange(self.n_rounds_ev), action],
        )

    def obtain_action_dist_by_eval_policy(
        self, base_classifier_e: Optional[ClassifierMixin] = None, alpha_e: float = 1.0
    ) -> np.ndarray:
        """Obtain action choice probabilities by an evaluation policy.

        Parameters
        -----------
        base_classifier_e: ClassifierMixin, default=None
            Machine learning classifier used to construct a behavior policy.

        alpha_e: float, default=1.0
            Ration of a uniform random policy when constructing an **evaluation** policy.
            Must be in the [0, 1] interval (evaluation policy can be deterministic).

        Returns
        ---------
        action_dist_by_eval_policy: array-like, shape (n_rounds_ev, n_actions, 1)
            action_dist_by_eval_policy is an action choice probabilities by an evaluation policy.
            where n_rounds_ev is the number of samples in the evaluation set given the current train-eval split.
            n_actions is the number of actions.
            axis 2 represents the length of list; it is always 1 in the current implementation.

        """
        check_scalar(alpha_e, "alpha_e", float, min_val=0.0, max_val=1.0)
        # train a base ML classifier
        if base_classifier_e is None:
            base_clf_e = clone(self.base_classifier_b)
        else:
            assert is_classifier(
                base_classifier_e
            ), "base_classifier_e must be a classifier"
            base_clf_e = clone(base_classifier_e)
        base_clf_e.fit(X=self.X_tr, y=self.y_tr)
        preds = base_clf_e.predict(self.X_ev).astype(int)
        # construct an evaluation policy
        pi_e = np.zeros((self.n_rounds_ev, self.n_actions))
        pi_e[:, :] = (1.0 - alpha_e) / self.n_actions
        pi_e[np.arange(self.n_rounds_ev), preds] = (
            alpha_e + (1.0 - alpha_e) / self.n_actions
        )
        return pi_e[:, :, np.newaxis]

    def calc_ground_truth_policy_value(self, action_dist: np.ndarray) -> float:
        """Calculate the ground-truth policy value of a given action distribution.

        Parameters
        ----------
        action_dist: array-like, shape (n_rounds_ev, n_actions, 1)
            Action distribution or action choice probabilities of a policy whose ground-truth is to be caliculated here.
            where n_rounds_ev is the number of samples in the evaluation set given the current train-eval split.
            n_actions is the number of actions.
            axis 2 of action_dist represents the length of list; it is always 1 in the current implementation.

        Returns
        ---------
        ground_truth_policy_value: float
            policy value of a given action distribution (mostly evaluation policy).

        """
        check_array(array=action_dist, name="action_dist", expected_dim=3)
        if action_dist.shape[0] != self.n_rounds_ev:
            raise ValueError(
                "Expected `action_dist.shape[0] == self.n_rounds_ev`, but found it False"
            )
        return action_dist[np.arange(self.n_rounds_ev), self.y_ev].mean()<|MERGE_RESOLUTION|>--- conflicted
+++ resolved
@@ -12,12 +12,9 @@
 from sklearn.base import clone
 from sklearn.base import is_classifier
 from sklearn.model_selection import train_test_split
-<<<<<<< HEAD
 from sklearn.utils import check_random_state
+from sklearn.utils import check_scalar
 from sklearn.utils import check_X_y
-=======
-from sklearn.utils import check_random_state, check_X_y, check_scalar
->>>>>>> 5befe0b6
 
 from ..types import BanditFeedback
 from ..utils import check_array
