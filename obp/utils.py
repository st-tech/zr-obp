# Copyright (c) Yuta Saito, Yusuke Narita, and ZOZO Technologies, Inc. All rights reserved.
# Licensed under the Apache 2.0 License.

"""Useful Tools."""
from typing import Dict, Optional, Union

import numpy as np
import pandas as pd
from sklearn.utils import check_random_state
import torch


def check_confidence_interval_arguments(
    alpha: float = 0.05,
    n_bootstrap_samples: int = 10000,
    random_state: Optional[int] = None,
) -> Optional[ValueError]:
    """Check confidence interval arguments.

    Parameters
    ----------
    alpha: float, default=0.05
        Significant level of confidence intervals.

    n_bootstrap_samples: int, default=10000
        Number of resampling performed in the bootstrap procedure.

    random_state: int, default=None
        Controls the random seed in bootstrap sampling.

    Returns
    ----------
    estimated_confidence_interval: Dict[str, float]
        Dictionary storing the estimated mean and upper-lower confidence bounds.

    """
    if not (isinstance(alpha, float) and (0.0 < alpha < 1.0)):
        raise ValueError(
            f"alpha must be a positive float (< 1.0), but {alpha} is given"
        )
    if not (isinstance(n_bootstrap_samples, int) and n_bootstrap_samples > 0):
        raise ValueError(
            f"n_bootstrap_samples must be a positive integer, but {n_bootstrap_samples} is given"
        )
    if random_state is not None and not isinstance(random_state, int):
        raise ValueError(
            f"random_state must be an integer, but {random_state} is given"
        )


def estimate_confidence_interval_by_bootstrap(
    samples: np.ndarray,
    alpha: float = 0.05,
    n_bootstrap_samples: int = 10000,
    random_state: Optional[int] = None,
) -> Dict[str, float]:
    """Estimate confidence interval by nonparametric bootstrap-like procedure.

    Parameters
    ----------
    samples: array-like
        Empirical observed samples to be used to estimate cumulative distribution function.

    alpha: float, default=0.05
        Significant level of confidence intervals.

    n_bootstrap_samples: int, default=10000
        Number of resampling performed in the bootstrap procedure.

    random_state: int, default=None
        Controls the random seed in bootstrap sampling.

    Returns
    ----------
    estimated_confidence_interval: Dict[str, float]
        Dictionary storing the estimated mean and upper-lower confidence bounds.

    """
    check_confidence_interval_arguments(
        alpha=alpha, n_bootstrap_samples=n_bootstrap_samples, random_state=random_state
    )

    boot_samples = list()
    random_ = check_random_state(random_state)
    for _ in np.arange(n_bootstrap_samples):
        boot_samples.append(np.mean(random_.choice(samples, size=samples.shape[0])))
    lower_bound = np.percentile(boot_samples, 100 * (alpha / 2))
    upper_bound = np.percentile(boot_samples, 100 * (1.0 - alpha / 2))
    return {
        "mean": np.mean(boot_samples),
        f"{100 * (1. - alpha)}% CI (lower)": lower_bound,
        f"{100 * (1. - alpha)}% CI (upper)": upper_bound,
    }


def convert_to_action_dist(
    n_actions: int,
    selected_actions: np.ndarray,
) -> np.ndarray:
    """Convert selected actions (output of `run_bandit_simulation`) to distribution over actions.

    Parameters
    ----------
    n_actions: int
        Number of actions.

    selected_actions: array-like, shape (n_rounds, len_list)
            Sequence of actions selected by evaluation policy
            at each round in offline bandit simulation.

    Returns
    ----------
    action_dist: array-like, shape (n_rounds, n_actions, len_list)
        Action choice probabilities (can be deterministic).

    """
    n_rounds, len_list = selected_actions.shape
    action_dist = np.zeros((n_rounds, n_actions, len_list))
    for pos in np.arange(len_list):
        selected_actions_ = selected_actions[:, pos]
        action_dist[
            np.arange(n_rounds),
            selected_actions_,
            pos * np.ones(n_rounds, int),
        ] = 1
    return action_dist


def check_bandit_feedback_inputs(
    context: np.ndarray,
    action: np.ndarray,
    reward: np.ndarray,
    expected_reward: Optional[np.ndarray] = None,
    position: Optional[np.ndarray] = None,
    pscore: Optional[np.ndarray] = None,
    action_context: Optional[np.ndarray] = None,
) -> Optional[ValueError]:
    """Check inputs for bandit learning or simulation.

    Parameters
    -----------
    context: array-like, shape (n_rounds, dim_context)
        Context vectors in each round, i.e., :math:`x_t`.

    action: array-like, shape (n_rounds,)
        Action sampled by a behavior policy in each round of the logged bandit feedback, i.e., :math:`a_t`.

    reward: array-like, shape (n_rounds,)
        Observed rewards (or outcome) in each round, i.e., :math:`r_t`.

    expected_reward: array-like, shape (n_rounds, n_actions), default=None
        Expected rewards (or outcome) in each round, i.e., :math:`\\mathbb{E}[r_t]`.

    position: array-like, shape (n_rounds,), default=None
        Positions of each round in the given logged bandit feedback.

    pscore: array-like, shape (n_rounds,), default=None
        Propensity scores, the probability of selecting each action by behavior policy,
        in the given logged bandit feedback.

    action_context: array-like, shape (n_actions, dim_action_context)
        Context vectors characterizing each action.

    """
    if not isinstance(context, np.ndarray):
        raise ValueError("context must be ndarray")
    if context.ndim != 2:
        raise ValueError("context must be 2-dimensional")
    if not isinstance(action, np.ndarray):
        raise ValueError("action must be ndarray")
    if action.ndim != 1:
        raise ValueError("action must be 1-dimensional")
    if not isinstance(reward, np.ndarray):
        raise ValueError("reward must be ndarray")
    if reward.ndim != 1:
        raise ValueError("reward must be 1-dimensional")
    if not (np.issubdtype(action.dtype, np.integer) and action.min() >= 0):
        raise ValueError("action elements must be non-negative integers")

    if expected_reward is not None:
        if not isinstance(expected_reward, np.ndarray):
            raise ValueError("expected_reward must be ndarray")
        if expected_reward.ndim != 2:
            raise ValueError("expected_reward must be 2-dimensional")
        if not (
            context.shape[0]
            == action.shape[0]
            == reward.shape[0]
            == expected_reward.shape[0]
        ):
            raise ValueError(
                "context, action, reward, and expected_reward must be the same size."
            )
        if action.max() >= expected_reward.shape[1]:
            raise ValueError(
                "action elements must be smaller than the size of the second dimension of expected_reward"
            )
    if pscore is not None:
        if not isinstance(pscore, np.ndarray):
            raise ValueError("pscore must be ndarray")
        if pscore.ndim != 1:
            raise ValueError("pscore must be 1-dimensional")
        if not (
            context.shape[0] == action.shape[0] == reward.shape[0] == pscore.shape[0]
        ):
            raise ValueError(
                "context, action, reward, and pscore must be the same size."
            )
        if np.any(pscore <= 0):
            raise ValueError("pscore must be positive")

    if position is not None:
        if not isinstance(position, np.ndarray):
            raise ValueError("position must be ndarray")
        if position.ndim != 1:
            raise ValueError("position must be 1-dimensional")
        if not (
            context.shape[0] == action.shape[0] == reward.shape[0] == position.shape[0]
        ):
            raise ValueError(
                "context, action, reward, and position must be the same size."
            )
        if not (np.issubdtype(position.dtype, np.integer) and position.min() >= 0):
            raise ValueError("position elements must be non-negative integers")
    else:
        if not (context.shape[0] == action.shape[0] == reward.shape[0]):
            raise ValueError("context, action, and reward must be the same size.")
    if action_context is not None:
        if not isinstance(action_context, np.ndarray):
            raise ValueError("action_context must be ndarray")
        if action_context.ndim != 2:
            raise ValueError("action_context must be 2-dimensional")
        if action.max() >= action_context.shape[0]:
            raise ValueError(
                "action elements must be smaller than the size of the first dimension of action_context"
            )


def check_ope_inputs(
    action_dist: np.ndarray,
    position: Optional[np.ndarray] = None,
    action: Optional[np.ndarray] = None,
    reward: Optional[np.ndarray] = None,
    pscore: Optional[np.ndarray] = None,
    estimated_rewards_by_reg_model: Optional[np.ndarray] = None,
) -> Optional[ValueError]:
    """Check inputs for ope.

    Parameters
    -----------
    action_dist: array-like, shape (n_rounds, n_actions, len_list)
        Action choice probabilities by the evaluation policy (can be deterministic), i.e., :math:`\\pi_e(a_t|x_t)`.

    position: array-like, shape (n_rounds,), default=None
        Positions of each round in the given logged bandit feedback.

    action: array-like, shape (n_rounds,), default=None
        Action sampled by a behavior policy in each round of the logged bandit feedback, i.e., :math:`a_t`.

    reward: array-like, shape (n_rounds,), default=None
        Observed rewards (or outcome) in each round, i.e., :math:`r_t`.

    pscore: array-like, shape (n_rounds,), default=None
        Propensity scores, the probability of selecting each action by behavior policy,
        in the given logged bandit feedback.

    estimated_rewards_by_reg_model: array-like, shape (n_rounds, n_actions, len_list), default=None
        Expected rewards for each round, action, and position estimated by a regression model, i.e., :math:`\\hat{q}(x_t,a_t)`.

    """
    # action_dist
    if not isinstance(action_dist, np.ndarray):
        raise ValueError("action_dist must be ndarray")
    if action_dist.ndim != 3:
        raise ValueError(
            f"action_dist.ndim must be 3-dimensional, but is {action_dist.ndim}"
        )
    if not np.allclose(action_dist.sum(axis=1), 1):
        raise ValueError("action_dist must be a probability distribution")

    # position
    if position is not None:
        if not isinstance(position, np.ndarray):
            raise ValueError("position must be ndarray")
        if position.ndim != 1:
            raise ValueError("position must be 1-dimensional")
        if not (position.shape[0] == action_dist.shape[0]):
            raise ValueError(
                "the first dimension of position and the first dimension of action_dist must be the same"
            )
        if not (np.issubdtype(position.dtype, np.integer) and position.min() >= 0):
            raise ValueError("position elements must be non-negative integers")
        if position.max() >= action_dist.shape[2]:
            raise ValueError(
                "position elements must be smaller than the third dimension of action_dist"
            )
    elif action_dist.shape[2] > 1:
        raise ValueError(
            "position elements must be given when the third dimension of action_dist is greater than 1"
        )

    # estimated_rewards_by_reg_model
    if estimated_rewards_by_reg_model is not None:
        if estimated_rewards_by_reg_model.shape != action_dist.shape:
            raise ValueError(
                "estimated_rewards_by_reg_model.shape must be the same as action_dist.shape"
            )

    # action, reward
    if action is not None or reward is not None:
        if action.ndim != 1:
            raise ValueError("action must be 1-dimensional")
        if reward.ndim != 1:
            raise ValueError("reward must be 1-dimensional")
        if not (action.shape[0] == reward.shape[0]):
            raise ValueError("action and reward must be the same size.")
        if not (np.issubdtype(action.dtype, np.integer) and action.min() >= 0):
            raise ValueError("action elements must be non-negative integers")
        if action.max() >= action_dist.shape[1]:
            raise ValueError(
                "action elements must be smaller than the second dimension of action_dist"
            )

    # pscore
    if pscore is not None:
        if pscore.ndim != 1:
            raise ValueError("pscore must be 1-dimensional")
        if not (action.shape[0] == reward.shape[0] == pscore.shape[0]):
            raise ValueError("action, reward, and pscore must be the same size.")
        if np.any(pscore <= 0):
            raise ValueError("pscore must be positive")


def check_continuous_bandit_feedback_inputs(
    context: np.ndarray,
    action_by_behavior_policy: np.ndarray,
    reward: np.ndarray,
    expected_reward: Optional[np.ndarray] = None,
    pscore: Optional[np.ndarray] = None,
) -> Optional[ValueError]:
    """Check inputs for bandit learning or simulation with continuous actions.

    Parameters
    -----------
    context: array-like, shape (n_rounds, dim_context)
        Context vectors in each round, i.e., :math:`x_t`.

    action_by_behavior_policy: array-like, shape (n_rounds,)
        Continuous action values sampled by a behavior policy in each round of the logged bandit feedback, i.e., :math:`a_t`.

    reward: array-like, shape (n_rounds,)
        Observed rewards (or outcome) in each round, i.e., :math:`r_t`.

    expected_reward: array-like, shape (n_rounds, n_actions), default=None
        Expected rewards (or outcome) in each round, i.e., :math:`\\mathbb{E}[r_t]`.

    pscore: array-like, shape (n_rounds,), default=None
        Probability densities of the continuous action values sampled by a behavior policy
        (generalized propensity scores), i.e., :math:`\\pi_b(a_t|x_t)`.

    """
    if not isinstance(context, np.ndarray) or context.ndim != 2:
        raise ValueError("context must be 2-dimensional ndarray")
    if (
        not isinstance(action_by_behavior_policy, np.ndarray)
        or action_by_behavior_policy.ndim != 1
    ):
        raise ValueError("action_by_behavior_policy must be 1-dimensional ndarray")
    if not isinstance(reward, np.ndarray) or reward.ndim != 1:
        raise ValueError("reward must be 1-dimensional ndarray")

    if expected_reward is not None:
        if not isinstance(expected_reward, np.ndarray) or expected_reward.ndim != 1:
            raise ValueError("expected_reward must be 1-dimensional ndarray")
        if not (
            context.shape[0]
            == action_by_behavior_policy.shape[0]
            == reward.shape[0]
            == expected_reward.shape[0]
        ):
            raise ValueError(
<<<<<<< HEAD
                "context, action_by_behavior_policy, reward, and expected_reward must be the same size."
=======
                "context, action, reward, and expected_reward must be the same size."
>>>>>>> 1c8233a9
            )
    if pscore is not None:
        if not isinstance(pscore, np.ndarray) or pscore.ndim != 1:
            raise ValueError("pscore must be 1-dimensional ndarray")
        if not (
            context.shape[0]
            == action_by_behavior_policy.shape[0]
            == reward.shape[0]
            == pscore.shape[0]
        ):
            raise ValueError(
<<<<<<< HEAD
                "context, action_by_behavior_policy, reward, and pscore must be the same size."
=======
                "context, action, reward, and pscore must be the same size."
>>>>>>> 1c8233a9
            )
        if np.any(pscore <= 0):
            raise ValueError("pscore must be positive")


def check_continuous_ope_inputs(
    action_by_evaluation_policy: np.ndarray,
    action_by_behavior_policy: Optional[np.ndarray] = None,
    reward: Optional[np.ndarray] = None,
    pscore: Optional[np.ndarray] = None,
    estimated_rewards_by_reg_model: Optional[np.ndarray] = None,
) -> Optional[ValueError]:
    """Check inputs for OPE with continuous actions.

    Parameters
    -----------
    action_by_evaluation_policy: array-like, shape (n_rounds,)
        Continuous action values given by the evaluation policy (can be deterministic), i.e., :math:`\\pi_e(x_t)`.

    action_by_behavior_policy: array-like, shape (n_rounds,), default=None
        Continuous action values sampled by a behavior policy in each round of the logged bandit feedback, i.e., :math:`a_t`.

    reward: array-like, shape (n_rounds,), default=None
        Observed rewards (or outcome) in each round, i.e., :math:`r_t`.

    pscore: array-like, shape (n_rounds,), default=None
        Probability densities of the continuous action values sampled by a behavior policy
        (generalized propensity scores), i.e., :math:`\\pi_b(a_t|x_t)`.

    estimated_rewards_by_reg_model: array-like, shape (n_rounds,), default=None
            Expected rewards given context and action estimated by a regression model, i.e., :math:`\\hat{q}(x_t,a_t)`.

    """
    # action_by_evaluation_policy
    if (
        not isinstance(action_by_evaluation_policy, np.ndarray)
        or action_by_evaluation_policy.ndim != 1
    ):
        raise ValueError("action_by_evaluation_policy must be 1-dimensional ndarray")

    # estimated_rewards_by_reg_model
    if estimated_rewards_by_reg_model is not None:
        if (
            not isinstance(estimated_rewards_by_reg_model, np.ndarray)
            or estimated_rewards_by_reg_model.ndim != 1
        ):
            raise ValueError(
                "estimated_rewards_by_reg_model must be 1-dimensional ndarray"
            )
        if (
            estimated_rewards_by_reg_model.shape[0]
            != action_by_evaluation_policy.shape[0]
        ):
            raise ValueError(
                "estimated_rewards_by_reg_model and action_by_evaluation_policy must be the same size"
            )

    # action, reward
    if action_by_behavior_policy is not None or reward is not None:
        if (
            not isinstance(action_by_behavior_policy, np.ndarray)
            or action_by_behavior_policy.ndim != 1
        ):
            raise ValueError("action_by_behavior_policy must be 1-dimensional ndarray")
        if not isinstance(reward, np.ndarray) or reward.ndim != 1:
            raise ValueError("reward must be 1-dimensional ndarray")
        if not (action_by_behavior_policy.shape[0] == reward.shape[0]):
            raise ValueError(
                "action_by_behavior_policy and reward must be the same size"
            )
        if not (
            action_by_behavior_policy.shape[0] == action_by_evaluation_policy.shape[0]
        ):
            raise ValueError(
                "action_by_behavior_policy and action_by_evaluation_policy must be the same size"
            )

    # pscore
    if pscore is not None:
        if not isinstance(pscore, np.ndarray) or pscore.ndim != 1:
            raise ValueError("pscore must be 1-dimensional ndarray")
        if not (
            action_by_behavior_policy.shape[0] == reward.shape[0] == pscore.shape[0]
        ):
            raise ValueError(
                "action_by_behavior_policy, reward, and pscore must be the same size"
            )
        if np.any(pscore <= 0):
            raise ValueError("pscore must be positive")


def _check_slate_ope_inputs(
    slate_id: np.ndarray,
    reward: np.ndarray,
    position: np.ndarray,
    pscore: np.ndarray,
    evaluation_policy_pscore: np.ndarray,
    pscore_type: str,
) -> Optional[ValueError]:
    """Check inputs of Slate OPE estimators.

    Parameters
    -----------
    slate_id: array-like, shape (<= n_rounds * len_list,)
        Slate id observed in each round of the logged bandit feedback.

    reward: array-like, shape (<= n_rounds * len_list,)
        Reward observed in each round and slot of the logged bandit feedback, i.e., :math:`r_{t}(k)`.

    position: array-like, shape (<= n_rounds * len_list,)
        Positions of each round and slot in the given logged bandit feedback.

    pscore: array-like, shape (<= n_rounds * len_list,)
        Action choice probabilities by a behavior policy (propensity scores).

    evaluation_policy_pscore: array-like, shape (<= n_rounds * len_list,)
        Action choice probabilities by the evaluation policy (propensity scores).

    pscore_type: str
        Either "pscore", "pscore_item_position", or "pscore_cascade".

    """
    # position
    if not isinstance(position, np.ndarray):
        raise ValueError("position must be ndarray")
    if position.ndim != 1:
        raise ValueError("position must be 1-dimensional")
    if not (position.dtype == int and position.min() >= 0):
        raise ValueError("position elements must be non-negative integers")

    # reward
    if not isinstance(reward, np.ndarray):
        raise ValueError("reward must be ndarray")
    if reward.ndim != 1:
        raise ValueError("reward must be 1-dimensional")

    # pscore
    if not isinstance(pscore, np.ndarray):
        raise ValueError(f"{pscore_type} must be ndarray")
    if pscore.ndim != 1:
        raise ValueError(f"{pscore_type} must be 1-dimensional")
    if np.any(pscore <= 0) or np.any(pscore > 1):
        raise ValueError(f"{pscore_type} must be in the range of (0, 1]")

    # evaluation_policy_pscore
    if not isinstance(evaluation_policy_pscore, np.ndarray):
        raise ValueError(f"evaluation_policy_{pscore_type} must be ndarray")
    if evaluation_policy_pscore.ndim != 1:
        raise ValueError(f"evaluation_policy_{pscore_type} must be 1-dimensional")
    if np.any(evaluation_policy_pscore < 0) or np.any(evaluation_policy_pscore > 1):
        raise ValueError(
            f"evaluation_policy_{pscore_type} must be in the range of [0, 1]"
        )

    # slate id
    if not isinstance(slate_id, np.ndarray):
        raise ValueError("slate_id must be ndarray")
    if slate_id.ndim != 1:
        raise ValueError("slate_id must be 1-dimensional")
    if not (slate_id.dtype == int and slate_id.min() >= 0):
        raise ValueError("slate_id elements must be non-negative integers")
    if not (
        slate_id.shape[0]
        == position.shape[0]
        == reward.shape[0]
        == pscore.shape[0]
        == evaluation_policy_pscore.shape[0]
    ):
        raise ValueError(
            f"slate_id, position, reward, {pscore_type}, and evaluation_policy_{pscore_type} must be the same size."
        )


def check_sips_inputs(
    slate_id: np.ndarray,
    reward: np.ndarray,
    position: np.ndarray,
    pscore: np.ndarray,
    evaluation_policy_pscore: np.ndarray,
) -> Optional[ValueError]:
    """Check inputs of SlateStandardIPS.

    Parameters
    -----------
    slate_id: array-like, shape (<= n_rounds * len_list,)
        Slate id observed in each round of the logged bandit feedback.

    reward: array-like, shape (<= n_rounds * len_list,)
        Reward observed in each round and slot of the logged bandit feedback, i.e., :math:`r_{t}(k)`.

    position: array-like, shape (<= n_rounds * len_list,)
        Positions of each round and slot in the given logged bandit feedback.

    pscore: array-like, shape (<= n_rounds * len_list,)
        Action choice probabilities by a behavior policy (propensity scores), i.e., :math:`\\pi_b(a_t|x_t)`.

    evaluation_policy_pscore: array-like, shape (<= n_rounds * len_list,)
        Action choice probabilities by the evaluation policy (propensity scores), i.e., :math:`\\pi_e(a_t|x_t)`.

    """
    _check_slate_ope_inputs(
        slate_id=slate_id,
        reward=reward,
        position=position,
        pscore=pscore,
        evaluation_policy_pscore=evaluation_policy_pscore,
        pscore_type="pscore",
    )

    bandit_feedback_df = pd.DataFrame()
    bandit_feedback_df["slate_id"] = slate_id
    bandit_feedback_df["reward"] = reward
    bandit_feedback_df["position"] = position
    bandit_feedback_df["pscore"] = pscore
    bandit_feedback_df["evaluation_policy_pscore"] = evaluation_policy_pscore
    # check uniqueness
    if bandit_feedback_df.duplicated(["slate_id", "position"]).sum() > 0:
        raise ValueError("position must not be duplicated in each slate")
    # check pscore uniqueness
    distinct_count_pscore_in_slate = bandit_feedback_df.groupby("slate_id").apply(
        lambda x: x["pscore"].unique().shape[0]
    )
    if (distinct_count_pscore_in_slate != 1).sum() > 0:
        raise ValueError("pscore must be unique in each slate")
    # check pscore uniqueness of evaluation policy
    distinct_count_evaluation_policy_pscore_in_slate = bandit_feedback_df.groupby(
        "slate_id"
    ).apply(lambda x: x["evaluation_policy_pscore"].unique().shape[0])
    if (distinct_count_evaluation_policy_pscore_in_slate != 1).sum() > 0:
        raise ValueError("evaluation_policy_pscore must be unique in each slate")


def check_iips_inputs(
    slate_id: np.ndarray,
    reward: np.ndarray,
    position: np.ndarray,
    pscore_item_position: np.ndarray,
    evaluation_policy_pscore_item_position: np.ndarray,
) -> Optional[ValueError]:
    """Check inputs of SlateIndependentIPS.

    Parameters
    -----------
    slate_id: array-like, shape (<= n_rounds * len_list,)
        Slate id observed in each round of the logged bandit feedback.

    reward: array-like, shape (<= n_rounds * len_list,)
        Reward observed in each round and slot of the logged bandit feedback, i.e., :math:`r_{t}(k)`.

    position: array-like, shape (<= n_rounds * len_list,)
        Positions of each round and slot in the given logged bandit feedback.

    pscore_item_position: array-like, shape (<= n_rounds * len_list,)
        Marginal action choice probabilities of the slot (:math:`k`) by a behavior policy (propensity scores), i.e., :math:`\\pi_b(a_{t}(k) |x_t)`.

    evaluation_policy_pscore_item_position: array-like, shape (<= n_rounds * len_list,)
        Marginal action choice probabilities of the slot (:math:`k`) by the evaluation policy (propensity scores), i.e., :math:`\\pi_e(a_{t}(k) |x_t)`.

    """
    _check_slate_ope_inputs(
        slate_id=slate_id,
        reward=reward,
        position=position,
        pscore=pscore_item_position,
        evaluation_policy_pscore=evaluation_policy_pscore_item_position,
        pscore_type="pscore_item_position",
    )

    bandit_feedback_df = pd.DataFrame()
    bandit_feedback_df["slate_id"] = slate_id
    bandit_feedback_df["position"] = position
    # check uniqueness
    if bandit_feedback_df.duplicated(["slate_id", "position"]).sum() > 0:
        raise ValueError("position must not be duplicated in each slate")


def check_rips_inputs(
    slate_id: np.ndarray,
    reward: np.ndarray,
    position: np.ndarray,
    pscore_cascade: np.ndarray,
    evaluation_policy_pscore_cascade: np.ndarray,
) -> Optional[ValueError]:
    """Check inputs of SlateRewardInteractionIPS.

    Parameters
    -----------
    slate_id: array-like, shape (<= n_rounds * len_list,)
        Slate id observed in each round of the logged bandit feedback.

    reward: array-like, shape (<= n_rounds * len_list,)
        Reward observed in each round and slot of the logged bandit feedback, i.e., :math:`r_{t}(k)`.

    position: array-like, shape (<= n_rounds * len_list,)
        Positions of each round and slot in the given logged bandit feedback.

    pscore_cascade: array-like, shape (<= n_rounds * len_list,)
        Action choice probabilities by a behavior policy (propensity scores), i.e., :math:`\\pi_b(a_t|x_t)`.

    evaluation_policy_pscore_cascade: array-like, shape (<= n_rounds * len_list,)
        Action choice probabilities above the slot (:math:`k`) by the evaluation policy (propensity scores), i.e., :math:`\\pi_e(\\{a_{t, j}\\}_{j \\le k}|x_t)`.

    """
    _check_slate_ope_inputs(
        slate_id=slate_id,
        reward=reward,
        position=position,
        pscore=pscore_cascade,
        evaluation_policy_pscore=evaluation_policy_pscore_cascade,
        pscore_type="pscore_cascade",
    )

    bandit_feedback_df = pd.DataFrame()
    bandit_feedback_df["slate_id"] = slate_id
    bandit_feedback_df["reward"] = reward
    bandit_feedback_df["position"] = position
    bandit_feedback_df["pscore_cascade"] = pscore_cascade
    bandit_feedback_df[
        "evaluation_policy_pscore_cascade"
    ] = evaluation_policy_pscore_cascade
    # sort dataframe
    bandit_feedback_df = (
        bandit_feedback_df.sort_values(["slate_id", "position"])
        .reset_index(drop=True)
        .copy()
    )
    # check uniqueness
    if bandit_feedback_df.duplicated(["slate_id", "position"]).sum() > 0:
        raise ValueError("position must not be duplicated in each slate")
    # check pscore_cascade structure
    previous_minimum_pscore_cascade = (
        bandit_feedback_df.groupby("slate_id")["pscore_cascade"]
        .expanding()
        .min()
        .values
    )
    if (
        previous_minimum_pscore_cascade < bandit_feedback_df["pscore_cascade"]
    ).sum() > 0:
        raise ValueError("pscore_cascade must be non-increasing sequence in each slate")
    # check pscore_cascade structure of evaluation policy
    previous_minimum_evaluation_policy_pscore_cascade = (
        bandit_feedback_df.groupby("slate_id")["evaluation_policy_pscore_cascade"]
        .expanding()
        .min()
        .values
    )
    if (
        previous_minimum_evaluation_policy_pscore_cascade
        < bandit_feedback_df["evaluation_policy_pscore_cascade"]
    ).sum() > 0:
        raise ValueError(
            "evaluation_policy_pscore_cascade must be non-increasing sequence in each slate"
        )


def check_ope_inputs_tensor(
    action_dist: torch.Tensor,
    position: Optional[torch.Tensor] = None,
    action: Optional[torch.Tensor] = None,
    reward: Optional[torch.Tensor] = None,
    pscore: Optional[torch.Tensor] = None,
    estimated_rewards_by_reg_model: Optional[torch.Tensor] = None,
) -> Optional[ValueError]:
    """Check inputs for bandit learning or simulation.
    This is intended for being used with NNPolicyLearner.

    Parameters
    -----------
    action_dist: Tensor, shape (n_rounds, n_actions, len_list)
        Action choice probabilities by the evaluation policy (can be deterministic), i.e., :math:`\\pi_e(a_t|x_t)`.

    position: Tensor, shape (n_rounds,), default=None
        Positions of each round in the given logged bandit feedback.

    action: Tensor, shape (n_rounds,), default=None
        Action sampled by a behavior policy in each round of the logged bandit feedback, i.e., :math:`a_t`.

    reward: Tensor, shape (n_rounds,), default=None
        Observed rewards (or outcome) in each round, i.e., :math:`r_t`.

    pscore: Tensor, shape (n_rounds,), default=None
        Propensity scores, the probability of selecting each action by behavior policy,
        in the given logged bandit feedback.

    estimated_rewards_by_reg_model: Tensor, shape (n_rounds, n_actions, len_list), default=None
        Expected rewards for each round, action, and position estimated by a regression model, i.e., :math:`\\hat{q}(x_t,a_t)`.

    """
    # action_dist
    if not isinstance(action_dist, torch.Tensor):
        raise ValueError("action_dist must be Tensor")
    if action_dist.ndim != 3:
        raise ValueError(
            f"action_dist.ndim must be 3-dimensional, but is {action_dist.ndim}"
        )
    action_dist_sum = action_dist.sum(axis=1)
    action_dist_ones = torch.ones_like(action_dist_sum)
    if not torch.allclose(action_dist_sum, action_dist_ones):
        raise ValueError("action_dist must be a probability distribution")

    # position
    if position is not None:
        if not isinstance(position, torch.Tensor):
            raise ValueError("position must be Tensor")
        if position.ndim != 1:
            raise ValueError("position must be 1-dimensional")
        if not (position.shape[0] == action_dist.shape[0]):
            raise ValueError(
                "the first dimension of position and the first dimension of action_dist must be the same"
            )
        if not (position.dtype == torch.int64 and position.min() >= 0):
            raise ValueError("position elements must be non-negative integers")
        if position.max() >= action_dist.shape[2]:
            raise ValueError(
                "position elements must be smaller than the third dimension of action_dist"
            )
    elif action_dist.shape[2] > 1:
        raise ValueError(
            "position elements must be given when the third dimension of action_dist is greater than 1"
        )

    # estimated_rewards_by_reg_model
    if estimated_rewards_by_reg_model is not None:
        if estimated_rewards_by_reg_model.shape != action_dist.shape:
            raise ValueError(
                "estimated_rewards_by_reg_model.shape must be the same as action_dist.shape"
            )

    # action, reward
    if action is not None or reward is not None:
        if action.ndim != 1:
            raise ValueError("action must be 1-dimensional")
        if reward.ndim != 1:
            raise ValueError("reward must be 1-dimensional")
        if not (action.shape[0] == reward.shape[0]):
            raise ValueError("action and reward must be the same size.")
        if not (action.dtype == torch.int64 and action.min() >= 0):
            raise ValueError("action elements must be non-negative integers")
        if action.max() >= action_dist.shape[1]:
            raise ValueError(
                "action elements must be smaller than the second dimension of action_dist"
            )

    # pscore
    if pscore is not None:
        if pscore.ndim != 1:
            raise ValueError("pscore must be 1-dimensional")
        if not (action.shape[0] == reward.shape[0] == pscore.shape[0]):
            raise ValueError("action, reward, and pscore must be the same size.")
        if torch.any(pscore <= 0):
            raise ValueError("pscore must be positive")


def sigmoid(x: Union[float, np.ndarray]) -> Union[float, np.ndarray]:
    """Calculate sigmoid function."""
    return 1.0 / (1.0 + np.exp(-x))


def softmax(x: Union[float, np.ndarray]) -> Union[float, np.ndarray]:
    """Calculate softmax function."""
    b = np.max(x, axis=1)[:, np.newaxis]
    numerator = np.exp(x - b)
    denominator = np.sum(numerator, axis=1)[:, np.newaxis]
    return numerator / denominator<|MERGE_RESOLUTION|>--- conflicted
+++ resolved
@@ -379,11 +379,7 @@
             == expected_reward.shape[0]
         ):
             raise ValueError(
-<<<<<<< HEAD
                 "context, action_by_behavior_policy, reward, and expected_reward must be the same size."
-=======
-                "context, action, reward, and expected_reward must be the same size."
->>>>>>> 1c8233a9
             )
     if pscore is not None:
         if not isinstance(pscore, np.ndarray) or pscore.ndim != 1:
@@ -395,11 +391,7 @@
             == pscore.shape[0]
         ):
             raise ValueError(
-<<<<<<< HEAD
                 "context, action_by_behavior_policy, reward, and pscore must be the same size."
-=======
-                "context, action, reward, and pscore must be the same size."
->>>>>>> 1c8233a9
             )
         if np.any(pscore <= 0):
             raise ValueError("pscore must be positive")
